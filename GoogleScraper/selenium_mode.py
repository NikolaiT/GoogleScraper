--- conflicted
+++ resolved
@@ -331,29 +331,6 @@
             logger.error('{}: TimeoutException waiting for search input field: {}'.format(self.name, e))
             return False
 
-<<<<<<< HEAD
-=======
-    def _wait_until_search_param_fields_appears(self, max_wait=5):
-        """Waits until the search input field contains the query.
-
-        Args:
-            max_wait: How long to wait maximally before returning False.
-        """
-        def find_visible_search_param(driver):
-            for param, field in self._get_search_param_fields().items():
-                input_field = driver.find_element(*field)
-                if not input_field:
-                    return False
-            return True
-
-        try:
-            fields = WebDriverWait(self.webdriver, max_wait).until(find_visible_search_param)
-            return fields
-        except TimeoutException as e:
-            logger.error('{}: TimeoutException waiting for search param field: {}'.format(self.name, e))
-            return False
->>>>>>> bb8322ce
-
     def _goto_next_page(self):
         """Click the next page element.
         """
